[build-system]
requires = [
    "poetry-core==2.0.1",
]
build-backend = "poetry.core.masonry.api"

[project]
classifiers = [
    "License :: OSI Approved :: Apache Software License",
    "Programming Language :: Python",
    "Programming Language :: Python :: 3",
    "Programming Language :: Python :: 3.11",
    "Programming Language :: Python :: 3.12",
    "Programming Language :: Python :: 3.13",
    "Programming Language :: Python :: Implementation :: CPython",
    "Programming Language :: Python :: Implementation :: PyPy",
]
dependencies = [
    "anyio>=4.4.0",
    "cryptography==44.0.0",
    "httpx==0.28.1",
    "mashumaro==3.15",
    "msal==1.31.1",
    "requests>=2.32.2",
]
description = "The Liminal SDK for Python"
license = "Apache-2.0"
name = "liminal-sdk-python"
readme = "README.md"
requires-python = ">=3.11,<3.14"
version = "2025.01.0b0"

[project.optional-dependencies]
all = [
    "liminal-sdk-python[build,lint,release,test]",
]
build = [
    "uv==0.5.18",
]
lint = [
    "blacken-docs==1.19.1",
    "codespell==2.3.0",
    "darglint==1.8.1",
    "mypy==1.14.1",
    "pre-commit-hooks==5.0.0",
    "pre-commit==4.0.1",
    "pylint==3.3.3",
    "pytest-asyncio==0.25.2",
    "pytest==8.3.4",
    "ruff==0.9.1",
]
release = [
    "tomli==2.2.1",
    "tomli-w==1.1.0",
]
test = [
    "pytest==8.3.4",
    "pytest-asyncio==0.25.2",
    "pytest-cov==6.0.0",
    "pytest-httpx==0.35.0",
]

[tool.coverage.report]
exclude_lines = [
    "TYPE_CHECKING",
    "raise NotImplementedError",
]
fail_under = 100
show_missing = true

[tool.coverage.run]
source = [
    "liminal",
]

[tool.mypy]
check_untyped_defs = true
disallow_incomplete_defs = true
disallow_subclassing_any = true
disallow_untyped_calls = true
disallow_untyped_decorators = true
disallow_untyped_defs = true
follow_imports = "silent"
ignore_missing_imports = true
no_implicit_optional = true
platform = "linux"
python_version = "3.11"
show_error_codes = true
strict_equality = true
warn_incomplete_stub = true
warn_redundant_casts = true
warn_unreachable = true
warn_unused_configs = true
warn_unused_ignores = true

[tool.poetry]
authors = [
    "Liminal AI <info@liminal.ai>",
]
packages = [
    { include = "liminal" },
]
<<<<<<< HEAD
=======
readme = "README.md"
repository = "https://github.com/liminal-ai-security/liminal-sdk-python"
version = "2024.10.0"

[tool.poetry.dependencies]
cryptography = "==43.0.1"
httpx = "0.27.2"
mashumaro = "3.13.1"
msal = "1.31.0"
python = ">=3.11,<3.13"

# Below are pinned sub-dependencies to improve security of the main dependencies of the SDK
anyio = ">=4.4.0"
requests = ">=2.32.2"

[tool.poetry.group.dev.dependencies]
blacken-docs = "1.19.0"
codespell = "2.3.0"
coverage = {version = "7.6.2", extras = ["toml"]}
darglint = "1.8.1"
mypy = "1.11.2"
packaging = "==24.1"
pre-commit = "4.0.1"
pre-commit-hooks = "5.0.0"
pylint = "3.3.1"
pytest = "8.3.3"
pytest-asyncio = "0.24.0"
pytest-cov = "5.0.0"
pytest-httpx = "0.32.0"
ruff = "0.6.9"

[tool.poetry.urls]
"Bug Tracker" = "https://github.com/liminal-ai-security/liminal-sdk-python/issues"
Changelog = "https://github.com/liminal-ai-security/liminal-sdk-python/releases"
>>>>>>> ede6baf6

[tool.pylint.BASIC]
class-const-naming-style = "any"
expected-line-ending-format = "LF"

[tool.pylint.DESIGN]
max-attributes = 20

[tool.pylint.FORMAT]
max-line-length = 88

[tool.pylint.MAIN]
py-version = "3.11"
ignore = [
    "tests",
]
jobs = 2
init-hook = "from pathlib import Path; import sys; from pylint.config import find_default_config_files; sys.path.append( str(Path(next(find_default_config_files())).parent.joinpath('pylint/plugins'))\n    ) "
load-plugins = [
    "pylint.extensions.code_style",
    "pylint.extensions.typing",
]
persistent = false
fail-on = [
    "I",
]

[tool.pylint."MESSAGES CONTROL"]
disable = [
    "abstract-method",
    "too-many-arguments",
    "too-many-positional-arguments",
    "too-many-lines",
    "too-many-locals",
    "duplicate-code",
    "await-outside-async",
    "bad-str-strip-call",
    "bad-string-format-type",
    "bidirectional-unicode",
    "continue-in-finally",
    "duplicate-bases",
    "misplaced-bare-raise",
    "format-needs-mapping",
    "function-redefined",
    "invalid-all-object",
    "invalid-character-backspace",
    "invalid-character-esc",
    "invalid-character-nul",
    "invalid-character-sub",
    "invalid-character-zero-width-space",
    "logging-too-few-args",
    "logging-too-many-args",
    "missing-format-string-key",
    "mixed-format-string",
    "no-method-argument",
    "no-self-argument",
    "nonexistent-operator",
    "nonlocal-without-binding",
    "not-in-loop",
    "notimplemented-raised",
    "return-in-init",
    "return-outside-function",
    "syntax-error",
    "too-few-format-args",
    "too-many-format-args",
    "too-many-star-expressions",
    "truncated-format-string",
    "undefined-all-variable",
    "undefined-variable",
    "used-prior-global-declaration",
    "yield-inside-async-function",
    "yield-outside-function",
    "anomalous-backslash-in-string",
    "assert-on-string-literal",
    "assert-on-tuple",
    "bad-format-string",
    "bad-format-string-key",
    "bare-except",
    "binary-op-exception",
    "cell-var-from-loop",
    "duplicate-except",
    "duplicate-key",
    "duplicate-string-formatting-argument",
    "duplicate-value",
    "eval-used",
    "exec-used",
    "expression-not-assigned",
    "f-string-without-interpolation",
    "forgotten-debug-statement",
    "format-string-without-interpolation",
    "global-variable-not-assigned",
    "implicit-str-concat",
    "import-self",
    "inconsistent-quotes",
    "invalid-envvar-default",
    "keyword-arg-before-vararg",
    "logging-format-interpolation",
    "logging-fstring-interpolation",
    "logging-not-lazy",
    "misplaced-future",
    "named-expr-without-context",
    "nested-min-max",
    "pointless-statement",
    "raise-missing-from",
    "redefined-builtin",
    "try-except-raise",
    "unused-argument",
    "unused-format-string-argument",
    "unused-format-string-key",
    "unused-import",
    "unused-variable",
    "useless-else-on-loop",
    "wildcard-import",
    "bad-classmethod-argument",
    "consider-iterating-dictionary",
    "empty-docstring",
    "invalid-name",
    "line-too-long",
    "missing-class-docstring",
    "missing-final-newline",
    "missing-function-docstring",
    "missing-module-docstring",
    "multiple-imports",
    "singleton-comparison",
    "subprocess-run-check",
    "superfluous-parens",
    "ungrouped-imports",
    "unidiomatic-typecheck",
    "unnecessary-direct-lambda-call",
    "unnecessary-lambda-assignment",
    "unnecessary-pass",
    "unneeded-not",
    "useless-import-alias",
    "wrong-import-order",
    "wrong-import-position",
    "comparison-of-constants",
    "comparison-with-itself",
    "consider-alternative-union-syntax",
    "consider-merging-isinstance",
    "consider-using-alias",
    "consider-using-dict-comprehension",
    "consider-using-generator",
    "consider-using-get",
    "consider-using-set-comprehension",
    "consider-using-sys-exit",
    "consider-using-ternary",
    "literal-comparison",
    "property-with-parameters",
    "super-with-arguments",
    "too-many-branches",
    "too-many-return-statements",
    "too-many-statements",
    "trailing-comma-tuple",
    "unnecessary-comprehension",
    "use-a-generator",
    "use-dict-literal",
    "use-list-literal",
    "useless-object-inheritance",
    "useless-return",
    "no-else-break",
    "no-else-continue",
    "no-else-raise",
    "no-else-return",
    "broad-except",
    "protected-access",
    "broad-exception-raised",
    "consider-using-f-string",
    "abstract-class-instantiated",
    "arguments-differ",
    "assigning-non-slot",
    "assignment-from-no-return",
    "assignment-from-none",
    "bad-exception-cause",
    "bad-format-character",
    "bad-reversed-sequence",
    "bad-super-call",
    "bad-thread-instantiation",
    "catching-non-exception",
    "comparison-with-callable",
    "deprecated-class",
    "dict-iter-missing-items",
    "format-combined-specification",
    "global-variable-undefined",
    "import-error",
    "inconsistent-mro",
    "inherit-non-class",
    "init-is-generator",
    "invalid-class-object",
    "invalid-enum-extension",
    "invalid-envvar-value",
    "invalid-format-returned",
    "invalid-hash-returned",
    "invalid-metaclass",
    "invalid-overridden-method",
    "invalid-repr-returned",
    "invalid-sequence-index",
    "invalid-slice-index",
    "invalid-slots-object",
    "invalid-slots",
    "invalid-star-assignment-target",
    "invalid-str-returned",
    "invalid-unary-operand-type",
    "invalid-unicode-codec",
    "isinstance-second-argument-not-valid-type",
    "method-hidden",
    "misplaced-format-function",
    "missing-format-argument-key",
    "missing-format-attribute",
    "missing-kwoa",
    "no-member",
    "no-value-for-parameter",
    "non-iterator-returned",
    "non-str-assignment-to-dunder-name",
    "nonlocal-and-global",
    "not-a-mapping",
    "not-an-iterable",
    "not-async-context-manager",
    "not-callable",
    "not-context-manager",
    "overridden-final-method",
    "raising-bad-type",
    "raising-non-exception",
    "redundant-keyword-arg",
    "relative-beyond-top-level",
    "self-cls-assignment",
    "signature-differs",
    "star-needs-assignment-target",
    "subclassed-final-class",
    "super-without-brackets",
    "too-many-function-args",
    "typevar-double-variance",
    "typevar-name-mismatch",
    "unbalanced-dict-unpacking",
    "unbalanced-tuple-unpacking",
    "unexpected-keyword-arg",
    "unhashable-member",
    "unpacking-non-sequence",
    "unsubscriptable-object",
    "unsupported-assignment-operation",
    "unsupported-binary-operation",
    "unsupported-delete-operation",
    "unsupported-membership-test",
    "used-before-assignment",
    "using-final-decorator-in-unsupported-version",
    "wrong-exception-operation",
]
enable = [
    "useless-suppression",
    "use-symbolic-message-instead",
]

[tool.pylint.TYPING]
runtime-typing = false

[tool.pylint.CODE_STYLE]
max-line-length-suggestions = 72

[tool.ruff]
target-version = "py311"

[tool.ruff.lint]
select = [
    "ALL",
]
ignore = [
    "ANN101",
    "ANN102",
    "D202",
    "D203",
    "D213",
    "PLR0913",
    "PLW2901",
    "PT012",
    "TCH",
    "COM812",
    "COM819",
    "D206",
    "D300",
    "E111",
    "E114",
    "E117",
    "ISC001",
    "ISC002",
    "Q000",
    "Q001",
    "Q002",
    "Q003",
    "W191",
]

[tool.ruff.lint.isort]
force-sort-within-sections = true
known-first-party = [
    "liminal",
    "tests",
]
combine-as-imports = true
split-on-trailing-comma = false

[tool.ruff.lint.per-file-ignores]
"tests/*" = [
    "ARG001",
    "FBT001",
    "PLR2004",
    "S101",
    "SLF001",
]

[tool.vulture]
min_confidence = 100
sort_by_size = true<|MERGE_RESOLUTION|>--- conflicted
+++ resolved
@@ -28,7 +28,7 @@
 name = "liminal-sdk-python"
 readme = "README.md"
 requires-python = ">=3.11,<3.14"
-version = "2025.01.0b0"
+version = "2024.09.0b1"
 
 [project.optional-dependencies]
 all = [
@@ -100,43 +100,6 @@
 packages = [
     { include = "liminal" },
 ]
-<<<<<<< HEAD
-=======
-readme = "README.md"
-repository = "https://github.com/liminal-ai-security/liminal-sdk-python"
-version = "2024.10.0"
-
-[tool.poetry.dependencies]
-cryptography = "==43.0.1"
-httpx = "0.27.2"
-mashumaro = "3.13.1"
-msal = "1.31.0"
-python = ">=3.11,<3.13"
-
-# Below are pinned sub-dependencies to improve security of the main dependencies of the SDK
-anyio = ">=4.4.0"
-requests = ">=2.32.2"
-
-[tool.poetry.group.dev.dependencies]
-blacken-docs = "1.19.0"
-codespell = "2.3.0"
-coverage = {version = "7.6.2", extras = ["toml"]}
-darglint = "1.8.1"
-mypy = "1.11.2"
-packaging = "==24.1"
-pre-commit = "4.0.1"
-pre-commit-hooks = "5.0.0"
-pylint = "3.3.1"
-pytest = "8.3.3"
-pytest-asyncio = "0.24.0"
-pytest-cov = "5.0.0"
-pytest-httpx = "0.32.0"
-ruff = "0.6.9"
-
-[tool.poetry.urls]
-"Bug Tracker" = "https://github.com/liminal-ai-security/liminal-sdk-python/issues"
-Changelog = "https://github.com/liminal-ai-security/liminal-sdk-python/releases"
->>>>>>> ede6baf6
 
 [tool.pylint.BASIC]
 class-const-naming-style = "any"
