[build-system]
requires = [ "poetry-core==1.9.0",]
build-backend = "poetry.core.masonry.api"

[tool.mypy]
check_untyped_defs = true
disallow_incomplete_defs = true
disallow_subclassing_any = true
disallow_untyped_calls = true
disallow_untyped_decorators = true
disallow_untyped_defs = true
follow_imports = "silent"
ignore_missing_imports = true
no_implicit_optional = true
platform = "linux"
python_version = "3.11"
show_error_codes = true
strict_equality = true
warn_incomplete_stub = true
warn_redundant_casts = true
warn_unreachable = true
warn_unused_configs = true
warn_unused_ignores = true

[tool.poetry]
name = "liminal-sdk-python"
<<<<<<< HEAD
version = "2024.03.3"
=======
version = "2024.03.2"
>>>>>>> a83e2e06
description = "The Liminal SDK for Python"
readme = "README.md"
authors = [ "Aaron Bach <ab@liminal.ai>",]
license = "Apache-2.0"
repository = "https://github.com/liminal-ai-security/liminal-sdk-python"
classifiers = [ "License :: OSI Approved :: MIT License", "Programming Language :: Python", "Programming Language :: Python :: 3", "Programming Language :: Python :: 3.11", "Programming Language :: Python :: 3.12", "Programming Language :: Python :: Implementation :: CPython", "Programming Language :: Python :: Implementation :: PyPy",]
[[tool.poetry.packages]]
<<<<<<< HEAD
include = "liminal"
from = "."
=======
include = "*"
from = "liminal"
>>>>>>> a83e2e06

[tool.vulture]
min_confidence = 80
paths = [ "liminal", "tests",]
verbose = false

[tool.coverage.report]
exclude_lines = [ "TYPE_CHECKING", "raise NotImplementedError",]
fail_under = 100
show_missing = true

[tool.coverage.run]
source = [ "liminal",]

[tool.poetry.dependencies]
httpx = "0.27.0"
msal = "1.27.0"
python = "^3.11.8"
mashumaro = "3.12"

[tool.poetry.urls]
"Bug Tracker" = "https://github.com/liminal-ai-security/liminal-sdk-python/issues"
Changelog = "https://github.com/liminal-ai-security/liminal-sdk-python/releases"

[tool.pylint.BASIC]
expected-line-ending-format = "LF"

[tool.pylint.DESIGN]
max-attributes = 20

[tool.pylint.FORMAT]
max-line-length = 88

[tool.pylint.MAIN]
fail-on = [ "I",]
py-version = "3.12"
ignore = [ "tests",]
jobs = 2
load-plugins = [ "pylint.extensions.code_style", "pylint.extensions.typing",]

[tool.pylint."MESSAGES CONTROL"]
disable = [ "format", "abstract-method", "cyclic-import", "duplicate-code", "inconsistent-return-statements", "locally-disabled", "not-context-manager", "too-few-public-methods", "too-many-ancestors", "too-many-arguments", "too-many-instance-attributes", "too-many-lines", "too-many-locals", "too-many-public-methods", "too-many-boolean-expressions", "wrong-import-order", "consider-using-f-string", "consider-using-namedtuple-or-dataclass", "consider-using-assignment-expr", "await-outside-async", "bad-str-strip-call", "bad-string-format-type", "bidirectional-unicode", "continue-in-finally", "duplicate-bases", "format-needs-mapping", "function-redefined", "invalid-all-object", "invalid-character-backspace", "invalid-character-esc", "invalid-character-nul", "invalid-character-sub", "invalid-character-zero-width-space", "logging-too-few-args", "logging-too-many-args", "missing-format-string-key", "mixed-format-string", "no-method-argument", "no-self-argument", "nonexistent-operator", "nonlocal-without-binding", "not-in-loop", "notimplemented-raised", "return-in-init", "return-outside-function", "syntax-error", "too-few-format-args", "too-many-format-args", "too-many-star-expressions", "truncated-format-string", "undefined-all-variable", "undefined-variable", "used-prior-global-declaration", "yield-inside-async-function", "yield-outside-function", "anomalous-backslash-in-string", "assert-on-string-literal", "assert-on-tuple", "bad-format-string", "bad-format-string-key", "bare-except", "binary-op-exception", "cell-var-from-loop", "duplicate-except", "duplicate-key", "duplicate-string-formatting-argument", "duplicate-value", "eval-used", "exec-used", "f-string-without-interpolation", "forgotten-debug-statement", "format-string-without-interpolation", "global-variable-not-assigned", "implicit-str-concat", "import-self", "inconsistent-quotes", "invalid-envvar-default", "keyword-arg-before-vararg", "logging-format-interpolation", "logging-fstring-interpolation", "logging-not-lazy", "misplaced-future", "named-expr-without-context", "nested-min-max", "raise-missing-from", "try-except-raise", "unused-argument", "unused-format-string-argument", "unused-format-string-key", "unused-import", "unused-variable", "useless-else-on-loop", "wildcard-import", "bad-classmethod-argument", "consider-iterating-dictionary", "empty-docstring", "invalid-name", "line-too-long", "missing-class-docstring", "missing-final-newline", "missing-function-docstring", "missing-module-docstring", "multiple-imports", "singleton-comparison", "subprocess-run-check", "superfluous-parens", "ungrouped-imports", "unidiomatic-typecheck", "unnecessary-direct-lambda-call", "unnecessary-lambda-assignment", "unnecessary-pass", "unneeded-not", "useless-import-alias", "wrong-import-order", "wrong-import-position", "comparison-of-constants", "comparison-with-itself", "consider-alternative-union-syntax", "consider-merging-isinstance", "consider-using-alias", "consider-using-dict-comprehension", "consider-using-generator", "consider-using-get", "consider-using-set-comprehension", "consider-using-sys-exit", "consider-using-ternary", "literal-comparison", "property-with-parameters", "super-with-arguments", "too-many-branches", "too-many-return-statements", "too-many-statements", "trailing-comma-tuple", "unnecessary-comprehension", "use-a-generator", "use-dict-literal", "use-list-literal", "useless-object-inheritance", "useless-return", "abstract-class-instantiated", "arguments-differ", "assigning-non-slot", "assignment-from-no-return", "assignment-from-none", "bad-exception-cause", "bad-format-character", "bad-reversed-sequence", "bad-super-call", "bad-thread-instantiation", "catching-non-exception", "comparison-with-callable", "deprecated-class", "dict-iter-missing-items", "format-combined-specification", "global-variable-undefined", "import-error", "inconsistent-mro", "inherit-non-class", "init-is-generator", "invalid-class-object", "invalid-enum-extension", "invalid-envvar-value", "invalid-format-returned", "invalid-hash-returned", "invalid-metaclass", "invalid-overridden-method", "invalid-repr-returned", "invalid-sequence-index", "invalid-slice-index", "invalid-slots-object", "invalid-slots", "invalid-star-assignment-target", "invalid-str-returned", "invalid-unary-operand-type", "invalid-unicode-codec", "isinstance-second-argument-not-valid-type", "method-hidden", "misplaced-format-function", "missing-format-argument-key", "missing-format-attribute", "missing-kwoa", "no-member", "no-value-for-parameter", "non-iterator-returned", "non-str-assignment-to-dunder-name", "nonlocal-and-global", "not-a-mapping", "not-an-iterable", "not-async-context-manager", "not-callable", "not-context-manager", "overridden-final-method", "raising-bad-type", "raising-non-exception", "redundant-keyword-arg", "relative-beyond-top-level", "self-cls-assignment", "signature-differs", "star-needs-assignment-target", "subclassed-final-class", "super-without-brackets", "too-many-function-args", "typevar-double-variance", "typevar-name-mismatch", "unbalanced-dict-unpacking", "unbalanced-tuple-unpacking", "unexpected-keyword-arg", "unhashable-member", "unpacking-non-sequence", "unsubscriptable-object", "unsupported-assignment-operation", "unsupported-binary-operation", "unsupported-delete-operation", "unsupported-membership-test", "used-before-assignment", "using-final-decorator-in-unsupported-version", "wrong-exception-operation",]
enable = [ "use-symbolic-message-instead",]

[tool.pylint.TYPING]
runtime-typing = false

[tool.pylint.CODE_STYLE]
max-line-length-suggestions = 72

[tool.pylint.REPORTS]
score = false

[tool.ruff.lint]
select = [ "B002", "B005", "B007", "B014", "B015", "B023", "B026", "B032", "B904", "C", "COM818", "D", "DTZ003", "DTZ004", "E", "F", "G", "I", "ISC", "ICN001", "N804", "N805", "N815", "PERF", "PGH004", "PIE804", "PIE790", "PIE794", "PIE807", "PIE810", "PLC0414", "PLC", "PLE", "PLR", "PLW", "Q000", "RUF005", "RUF006", "S102", "S103", "S108", "S306", "S307", "S313", "S314", "S315", "S316", "S317", "S318", "S319", "S320", "S601", "S602", "S604", "S608", "S609", "SIM", "T100", "T20", "TID251", "TRY004", "TRY302", "UP", "W",]
ignore = [ "D202", "D203", "D213", "D406", "D407", "E501", "E731", "PLC0208", "PLR0911", "PLR0912", "PLR0913", "PLR0915", "PLR2004", "PLW2901", "SIM102", "SIM108", "SIM115", "UP006", "UP007", "UP038", "W191", "E111", "E114", "E117", "D206", "D300", "Q000", "Q001", "Q002", "Q003", "COM812", "COM819", "ISC001", "PLE0605",]

[tool.ruff.lint.isort]
force-sort-within-sections = true
known-first-party = [ "liminal",]
combine-as-imports = true
split-on-trailing-comma = false

[tool.poetry.group.dev.dependencies]
blacken-docs = "1.16.0"
codespell = "2.2.6"
darglint = "1.8.1"
mypy = "1.9.0"
packaging = "==24.0"
pre-commit = "3.6.2"
pre-commit-hooks = "4.5.0"
pylint = "3.1.0"
pytest = "8.1.1"
pytest-asyncio = "0.23.5.post1"
pytest-cov = "4.1.0"
pyupgrade = "3.15.1"
ruff = "0.3.2"
vulture = "2.11"

[tool.poetry.group.dev.dependencies.coverage]
version = "7.4.4"
extras = [ "toml",]<|MERGE_RESOLUTION|>--- conflicted
+++ resolved
@@ -24,25 +24,17 @@
 
 [tool.poetry]
 name = "liminal-sdk-python"
-<<<<<<< HEAD
 version = "2024.03.3"
-=======
-version = "2024.03.2"
->>>>>>> a83e2e06
 description = "The Liminal SDK for Python"
 readme = "README.md"
 authors = [ "Aaron Bach <ab@liminal.ai>",]
 license = "Apache-2.0"
 repository = "https://github.com/liminal-ai-security/liminal-sdk-python"
 classifiers = [ "License :: OSI Approved :: MIT License", "Programming Language :: Python", "Programming Language :: Python :: 3", "Programming Language :: Python :: 3.11", "Programming Language :: Python :: 3.12", "Programming Language :: Python :: Implementation :: CPython", "Programming Language :: Python :: Implementation :: PyPy",]
+
 [[tool.poetry.packages]]
-<<<<<<< HEAD
 include = "liminal"
 from = "."
-=======
-include = "*"
-from = "liminal"
->>>>>>> a83e2e06
 
 [tool.vulture]
 min_confidence = 80
