[build-system]
requires = [
    "poetry-core==2.1.1",
]
build-backend = "poetry.core.masonry.api"

[project]
classifiers = [
    "License :: OSI Approved :: Apache Software License",
    "Programming Language :: Python",
    "Programming Language :: Python :: 3",
    "Programming Language :: Python :: 3.11",
    "Programming Language :: Python :: 3.12",
    "Programming Language :: Python :: 3.13",
    "Programming Language :: Python :: Implementation :: CPython",
    "Programming Language :: Python :: Implementation :: PyPy",
]
dependencies = [
    "anyio>=4.4.0",
    "cryptography==43.0.3",
    "httpx==0.28.1",
    "mashumaro==3.15",
    "msal==1.31.1",
    "requests>=2.32.2",
]
description = "The Liminal SDK for Python"
license = "Apache-2.0"
name = "liminal-sdk-python"
readme = "README.md"
requires-python = ">=3.11,<3.14"
<<<<<<< HEAD
version = "2025.3.0b0"
=======
version = "2025.02.0b0"
>>>>>>> 429a9b26

[project.optional-dependencies]
all = [
    "liminal-sdk-python[build,lint,release,test]",
]
build = [
    "uv==0.6.3",
]
lint = [
    "blacken-docs==1.19.1",
    "codespell==2.4.1",
    "darglint==1.8.1",
    "mypy==1.15.0",
    "pre-commit-hooks==5.0.0",
    "pre-commit==4.1.0",
    "pylint==3.3.4",
    "pytest-asyncio==0.25.3",
    "pytest==8.3.5",
    "ruff==0.9.9",
]
release = [
    "tomli==2.2.1",
    "tomli-w==1.2.0",
]
test = [
    "pytest==8.3.5",
    "pytest-asyncio==0.25.3",
    "pytest-cov==6.0.0",
    "pytest-httpx==0.35.0",
]

[tool.coverage.report]
exclude_lines = [
    "TYPE_CHECKING",
    "raise NotImplementedError",
]
fail_under = 100
show_missing = true

[tool.coverage.run]
source = [
    "liminal",
]

[tool.mypy]
check_untyped_defs = true
disallow_incomplete_defs = true
disallow_subclassing_any = true
disallow_untyped_calls = true
disallow_untyped_decorators = true
disallow_untyped_defs = true
follow_imports = "silent"
ignore_missing_imports = true
no_implicit_optional = true
platform = "linux"
python_version = "3.11"
show_error_codes = true
strict_equality = true
warn_incomplete_stub = true
warn_redundant_casts = true
warn_unreachable = true
warn_unused_configs = true
warn_unused_ignores = true

[tool.poetry]
authors = [
    "Liminal AI <info@liminal.ai>",
]
packages = [
    { include = "liminal" },
]

[tool.pylint.BASIC]
class-const-naming-style = "any"
expected-line-ending-format = "LF"

[tool.pylint.DESIGN]
max-attributes = 20

[tool.pylint.FORMAT]
max-line-length = 88

[tool.pylint.MAIN]
py-version = "3.11"
ignore = [
    "tests",
]
jobs = 2
init-hook = "from pathlib import Path; import sys; from pylint.config import find_default_config_files; sys.path.append( str(Path(next(find_default_config_files())).parent.joinpath('pylint/plugins'))\n    ) "
load-plugins = [
    "pylint.extensions.code_style",
    "pylint.extensions.typing",
]
persistent = false
fail-on = [
    "I",
]

[tool.pylint."MESSAGES CONTROL"]
disable = [
    "abstract-method",
    "duplicate-code",
    "too-many-arguments",
    "too-many-lines",
    "too-many-locals",
    "too-many-positional-arguments",
    "anomalous-backslash-in-string",
    "assert-on-string-literal",
    "assert-on-tuple",
    "await-outside-async",
    "bad-classmethod-argument",
    "bad-format-string",
    "bad-format-string-key",
    "bad-str-strip-call",
    "bad-string-format-type",
    "bare-except",
    "bidirectional-unicode",
    "binary-op-exception",
    "broad-except",
    "broad-exception-raised",
    "cell-var-from-loop",
    "comparison-of-constants",
    "comparison-with-itself",
    "consider-alternative-union-syntax",
    "consider-iterating-dictionary",
    "consider-merging-isinstance",
    "consider-using-alias",
    "consider-using-dict-comprehension",
    "consider-using-f-string",
    "consider-using-generator",
    "consider-using-get",
    "consider-using-set-comprehension",
    "consider-using-sys-exit",
    "consider-using-ternary",
    "continue-in-finally",
    "duplicate-bases",
    "duplicate-except",
    "duplicate-key",
    "duplicate-string-formatting-argument",
    "duplicate-value",
    "empty-docstring",
    "eval-used",
    "exec-used",
    "expression-not-assigned",
    "f-string-without-interpolation",
    "forgotten-debug-statement",
    "format-needs-mapping",
    "format-string-without-interpolation",
    "function-redefined",
    "global-variable-not-assigned",
    "implicit-str-concat",
    "import-self",
    "inconsistent-quotes",
    "invalid-all-object",
    "invalid-character-backspace",
    "invalid-character-esc",
    "invalid-character-nul",
    "invalid-character-sub",
    "invalid-character-zero-width-space",
    "invalid-envvar-default",
    "invalid-name",
    "keyword-arg-before-vararg",
    "line-too-long",
    "literal-comparison",
    "logging-format-interpolation",
    "logging-fstring-interpolation",
    "logging-not-lazy",
    "logging-too-few-args",
    "logging-too-many-args",
    "misplaced-bare-raise",
    "misplaced-future",
    "missing-class-docstring",
    "missing-final-newline",
    "missing-format-string-key",
    "missing-function-docstring",
    "missing-module-docstring",
    "mixed-format-string",
    "multiple-imports",
    "named-expr-without-context",
    "nested-min-max",
    "no-else-break",
    "no-else-continue",
    "no-else-raise",
    "no-else-return",
    "no-method-argument",
    "no-self-argument",
    "nonexistent-operator",
    "nonlocal-without-binding",
    "not-in-loop",
    "notimplemented-raised",
    "pointless-statement",
    "property-with-parameters",
    "protected-access",
    "raise-missing-from",
    "redefined-builtin",
    "redefined-slots-in-subclass",
    "return-in-init",
    "return-outside-function",
    "singleton-comparison",
    "subprocess-run-check",
    "super-with-arguments",
    "superfluous-parens",
    "syntax-error",
    "too-few-format-args",
    "too-many-branches",
    "too-many-format-args",
    "too-many-return-statements",
    "too-many-star-expressions",
    "too-many-statements",
    "trailing-comma-tuple",
    "truncated-format-string",
    "try-except-raise",
    "undefined-all-variable",
    "undefined-variable",
    "ungrouped-imports",
    "unidiomatic-typecheck",
    "unnecessary-comprehension",
    "unnecessary-direct-lambda-call",
    "unnecessary-lambda-assignment",
    "unnecessary-pass",
    "unneeded-not",
    "unused-argument",
    "unused-format-string-argument",
    "unused-format-string-key",
    "unused-import",
    "unused-variable",
    "use-a-generator",
    "use-dict-literal",
    "use-list-literal",
    "used-prior-global-declaration",
    "useless-else-on-loop",
    "useless-import-alias",
    "useless-object-inheritance",
    "useless-return",
    "wildcard-import",
    "wrong-import-order",
    "wrong-import-position",
    "yield-inside-async-function",
    "yield-outside-function",
    "abstract-class-instantiated",
    "arguments-differ",
    "assigning-non-slot",
    "assignment-from-no-return",
    "assignment-from-none",
    "bad-exception-cause",
    "bad-format-character",
    "bad-reversed-sequence",
    "bad-super-call",
    "bad-thread-instantiation",
    "catching-non-exception",
    "comparison-with-callable",
    "deprecated-class",
    "dict-iter-missing-items",
    "format-combined-specification",
    "global-variable-undefined",
    "import-error",
    "inconsistent-mro",
    "inherit-non-class",
    "init-is-generator",
    "invalid-class-object",
    "invalid-enum-extension",
    "invalid-envvar-value",
    "invalid-format-returned",
    "invalid-hash-returned",
    "invalid-metaclass",
    "invalid-overridden-method",
    "invalid-repr-returned",
    "invalid-sequence-index",
    "invalid-slice-index",
    "invalid-slots",
    "invalid-slots-object",
    "invalid-star-assignment-target",
    "invalid-str-returned",
    "invalid-unary-operand-type",
    "invalid-unicode-codec",
    "isinstance-second-argument-not-valid-type",
    "method-hidden",
    "misplaced-format-function",
    "missing-format-argument-key",
    "missing-format-attribute",
    "missing-kwoa",
    "no-member",
    "no-value-for-parameter",
    "non-iterator-returned",
    "non-str-assignment-to-dunder-name",
    "nonlocal-and-global",
    "not-a-mapping",
    "not-an-iterable",
    "not-async-context-manager",
    "not-callable",
    "not-context-manager",
    "overridden-final-method",
    "raising-bad-type",
    "raising-non-exception",
    "redundant-keyword-arg",
    "relative-beyond-top-level",
    "self-cls-assignment",
    "signature-differs",
    "star-needs-assignment-target",
    "subclassed-final-class",
    "super-without-brackets",
    "too-many-function-args",
    "typevar-double-variance",
    "typevar-name-mismatch",
    "unbalanced-dict-unpacking",
    "unbalanced-tuple-unpacking",
    "unexpected-keyword-arg",
    "unhashable-member",
    "unpacking-non-sequence",
    "unsubscriptable-object",
    "unsupported-assignment-operation",
    "unsupported-binary-operation",
    "unsupported-delete-operation",
    "unsupported-membership-test",
    "used-before-assignment",
    "using-final-decorator-in-unsupported-version",
    "wrong-exception-operation",
]
enable = [
    "useless-suppression",
    "use-symbolic-message-instead",
]

[tool.pylint.TYPING]
runtime-typing = false

[tool.pylint.CODE_STYLE]
max-line-length-suggestions = 72

[tool.ruff]
target-version = "py311"

[tool.ruff.lint]
select = [
    "ALL",
]
ignore = [
    "A005",
    "D202",
    "D203",
    "D213",
    "PLR0913",
    "PLW2901",
    "PT012",
    "TCH",
    "COM812",
    "COM819",
    "D206",
    "D300",
    "E111",
    "E114",
    "E117",
    "ISC001",
    "ISC002",
    "Q000",
    "Q001",
    "Q002",
    "Q003",
    "W191",
]

[tool.ruff.lint.isort]
force-sort-within-sections = true
known-first-party = [
    "liminal",
    "tests",
]
combine-as-imports = true
split-on-trailing-comma = false

[tool.ruff.lint.per-file-ignores]
"tests/*" = [
    "ARG001",
    "FBT001",
    "PLR2004",
    "S101",
    "SLF001",
]

[tool.vulture]
min_confidence = 100
sort_by_size = true<|MERGE_RESOLUTION|>--- conflicted
+++ resolved
@@ -28,11 +28,8 @@
 name = "liminal-sdk-python"
 readme = "README.md"
 requires-python = ">=3.11,<3.14"
-<<<<<<< HEAD
-version = "2025.3.0b0"
-=======
-version = "2025.02.0b0"
->>>>>>> 429a9b26
+version = "2025.03.0b0"
+
 
 [project.optional-dependencies]
 all = [
